use crate::logged_user::TRIGGER_DB_UPDATE;
use anyhow::Error as AnyhowError;
use http::StatusCode;
use log::error;
use serde::Serialize;
use std::{convert::Infallible, fmt::Debug};
use thiserror::Error;
use tokio::task::JoinError;
use warp::{
<<<<<<< HEAD
    reject::{MissingCookie, Reject},
=======
    reject::{InvalidHeader, MissingCookie, Reject},
>>>>>>> 5bc419da
    Rejection, Reply,
};

use stack_string::StackString;

#[derive(Error, Debug)]
pub enum ServiceError {
    #[error("Internal Server Error")]
    InternalServerError,
    #[error("BadRequest: {}", _0)]
    BadRequest(StackString),
    #[error("Unauthorized")]
    Unauthorized,
    #[error("Anyhow error {0}")]
    AnyhowError(#[from] AnyhowError),
    #[error("io Error {0}")]
    IoError(#[from] std::io::Error),
    #[error("tokio join error {0}")]
    JoinError(#[from] JoinError),
}

impl Reject for ServiceError {}

#[derive(Serialize)]
struct ErrorMessage {
    code: u16,
    message: String,
}

fn login_html() -> impl Reply {
    warp::reply::html(
        "
            <script>
                !function() {
                    let final_url = location.href;
                    location.replace('/auth/login.html?final_url=' + final_url);
                }()
            </script>
        ",
    )
}

pub async fn error_response(err: Rejection) -> Result<Box<dyn Reply>, Infallible> {
    let code: StatusCode;
    let message: &str;

    if err.is_not_found() {
        code = StatusCode::NOT_FOUND;
        message = "NOT FOUND";
    } else if err.find::<InvalidHeader>().is_some() {
        TRIGGER_DB_UPDATE.set();
        return Ok(Box::new(login_html()));
    } else if let Some(missing_cookie) = err.find::<MissingCookie>() {
        if missing_cookie.name() == "jwt" {
            TRIGGER_DB_UPDATE.set();
            return Ok(Box::new(login_html()));
        }
        code = StatusCode::INTERNAL_SERVER_ERROR;
        message = "Internal Server Error";
    } else if let Some(service_err) = err.find::<ServiceError>() {
        match service_err {
            ServiceError::BadRequest(msg) => {
                code = StatusCode::BAD_REQUEST;
                message = msg.as_str();
            }
            ServiceError::Unauthorized => {
                TRIGGER_DB_UPDATE.set();
                return Ok(Box::new(login_html()));
            }
            _ => {
                error!("Other error: {:?}", service_err);
                code = StatusCode::INTERNAL_SERVER_ERROR;
                message = "Internal Server Error, Please try again later";
            }
        }
    } else if err.find::<warp::reject::MethodNotAllowed>().is_some() {
        code = StatusCode::METHOD_NOT_ALLOWED;
        message = "METHOD NOT ALLOWED";
    } else {
        error!("Unknown error: {:?}", err);
        code = StatusCode::INTERNAL_SERVER_ERROR;
        message = "Internal Server Error, Please try again later";
    };

    let reply = warp::reply::json(&ErrorMessage {
        code: code.as_u16(),
        message: message.to_string(),
    });
    let reply = warp::reply::with_status(reply, code);

    Ok(Box::new(reply))
}

#[cfg(test)]
mod test {
    use anyhow::Error;
    use warp::Reply;

    use crate::errors::{error_response, ServiceError};

    #[tokio::test]
    async fn test_service_error() -> Result<(), Error> {
        let err = ServiceError::BadRequest("TEST ERROR".into()).into();
        let resp = error_response(err).await?.into_response();
        assert_eq!(resp.status().as_u16(), 400);

        let err = ServiceError::InternalServerError.into();
        let resp = error_response(err).await?.into_response();
        assert_eq!(resp.status().as_u16(), 500);
        Ok(())
    }
}<|MERGE_RESOLUTION|>--- conflicted
+++ resolved
@@ -7,11 +7,7 @@
 use thiserror::Error;
 use tokio::task::JoinError;
 use warp::{
-<<<<<<< HEAD
-    reject::{MissingCookie, Reject},
-=======
     reject::{InvalidHeader, MissingCookie, Reject},
->>>>>>> 5bc419da
     Rejection, Reply,
 };
 
