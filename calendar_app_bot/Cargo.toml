--- conflicted
+++ resolved
@@ -1,10 +1,6 @@
 [package]
 name = "calendar_app_bot"
-<<<<<<< HEAD
-version = "0.4.6"
-=======
 version = "0.4.8"
->>>>>>> 8f7a58e5
 authors = ["Daniel Boline <ddboline@gmail.com>"]
 edition = "2018"
 
