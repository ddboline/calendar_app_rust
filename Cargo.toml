[package]
name = "calendar_app_rust"
<<<<<<< HEAD
version = "0.4.1"
=======
version = "0.4.3"
>>>>>>> 5bc419da
authors = ["Daniel Boline <ddboline@gmail.com>"]
edition = "2018"

[package.metadata.deb]
name = "calendar-app-rust"
priority = "optional"
section = "rust"
provides = "calendar-app-rust"
extended-description = """\
CLI and Web app frontend for calendar"""

# See more keys and their definitions at https://doc.rust-lang.org/cargo/reference/manifest.html

[dependencies]
gcal_lib = {path="gcal_lib"}
calendar_app_bot = {path="calendar_app_bot"}
calendar_app_lib = {path="calendar_app_lib"}
calendar_app_http = {path="calendar_app_http"}
chrono = "0.4"
tokio = {version="1.2", features=["full"]}
anyhow = "1.0"
env_logger = "0.8"
log = "0.4"

[workspace]
members = [
    "gcal_lib",
    "calendar_app_lib",
    "calendar_app_http",
]

[[bin]]
name = "calendar-app-rust"
path = "src/main.rs"
doc = false

[[bin]]
name = "calendar-app-http"
path = "src/calendar_app_http.rs"
doc = false

[[bin]]
name = "calendar-app-bot"
path = "src/calendar_app_bot.rs"
doc = false<|MERGE_RESOLUTION|>--- conflicted
+++ resolved
@@ -1,10 +1,6 @@
 [package]
 name = "calendar_app_rust"
-<<<<<<< HEAD
-version = "0.4.1"
-=======
 version = "0.4.3"
->>>>>>> 5bc419da
 authors = ["Daniel Boline <ddboline@gmail.com>"]
 edition = "2018"
 
