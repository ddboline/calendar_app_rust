--- conflicted
+++ resolved
@@ -263,10 +263,6 @@
     use crate::gcal_instance::GCalendarInstance;
 
     #[tokio::test]
-<<<<<<< HEAD
-    #[ignore]
-=======
->>>>>>> 5bc419da
     async fn test_list_calendars() -> Result<(), Error> {
         let config = Config::init_config()?;
         let gcal = GCalendarInstance::new(
@@ -281,10 +277,6 @@
     }
 
     #[tokio::test]
-<<<<<<< HEAD
-    #[ignore]
-=======
->>>>>>> 5bc419da
     async fn test_get_gcal_events() -> Result<(), Error> {
         let config = Config::init_config()?;
         let gcal = GCalendarInstance::new(
